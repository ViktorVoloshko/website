---
layout: page
title: Getting Started with Flutter
nav_title: Getting Started
permalink: /getting-started/
---

Flutter currently supports developers on Mac and Linux,
with Windows support in the works.

To get started, we need to set up Dart SDK:

 - Install the [Dart SDK](https://www.dartlang.org/downloads/):
   - Mac: `brew tap dart-lang/dart && brew install dart --devel`
   - Linux: See [www.dartlang.org/downloads/linux.html](https://www.dartlang.org/downloads/linux.html)
   - Windows: Stay tuned, Windows support is in the works.
 - Ensure that the `dart` and `pub` executables are on your `PATH`.

Once you have installed Dart SDK, create a new directory and add a
[pubspec.yaml](https://www.dartlang.org/tools/pub/pubspec.html):

```yaml
name: your_app_name
dependencies:
<<<<<<< HEAD
  sky: any
dev_dependencies:
=======
  flutter: any
>>>>>>> 29520de3
  sky_tools: any
```

Next, create a `lib` directory (which is where your Dart code will go) and use
the `pub` tool to fetch the Flutter package and its dependencies:

 - `mkdir lib`
 - `pub upgrade`

Flutter assumes the entry point for your application is a `main` function in
`lib/main.dart`:

```dart
import 'package:flutter/materal.dart';
void main() => runApp(new Center(child: new Text('Hello, world!')));
```

Execution starts in `main`, which in this example shows the text "Hello, world!"
centered on the screen. To learn more about the widget system, please see the
[widgets tutorial](/tutorial/).

Setting up your Android device
-------------------------

Currently Flutter requires an Android device running the Lollipop (or newer) version
of the Android operating system.

 - Install the `adb` tool from the [Android SDK](https://developer.android.com/sdk/installing/index.html?pkg=tools):
  - Mac: `brew install android-platform-tools`
  - Linux: `sudo apt-get install android-tools-adb`
    - If the version of `adb` provided by your Linux distribution is too old,
      you might need to [install the Android SDK manually](https://developer.android.com/sdk/installing/index.html?pkg=tools]).

 - Enable developer mode on your device by visiting `Settings > About phone` and
   tapping the `Build number` field five times.

 - Enable `Android debugging` in `Settings > Developer options`.

 - Using a USB cable, plug your phone into your computer. If prompted on your
   device, authorize your computer to access your device.

Running a Flutter application
-----------------------------

Flutter includes a `sky_tool` script to assist in running Flutter applications
inside the development environment.  The `sky_tool` script expects
to be run from the root directory of your application's package (i.e., the same
directory that contains the `pubspec.yaml` file).

To run your app with logging, run this command:

 - `./packages/flutter/sky_tool start --checked && ./packages/flutter/sky_tool logs`

The `sky_tool start` command starts the dev server and uploads your app to the
device, installing the development APK if needed. The `--checked` flag triggers
checked mode, in which types are checked and asserts are run. The
`sky_tool logs` command logs errors and Dart `print()` output
from the app, automatically limiting the output to just output from the Dart
code and the C++ code (which for historical reasons currently uses the tag
`chromium`.)

To avoid confusion from old log messages, you may wish to call
`sky_tool logs --clear` before calling `sky_tool start`, to clear the log
between runs.

Rapid iteration
---------------

As an alternative to running `./packages/flutter/sky_tool start` every time you make
a change, you might prefer to have the the development environment reload your
app automatically for you as you edit.  To do this, run the following command:

 - `./packages/flutter/sky_tool listen`

This is a long-running command -- just press `Ctrl-C` when you want to stop
listening for changes to the file system and automatically reloading your app.

Currently `sky_tool listen` only works for Android, but iOS device and iOS
simulator support are coming soon.

Debugging
---------

Flutter uses [Observatory](https://www.dartlang.org/tools/observatory/) for
debugging and profiling. While running your Flutter app using `sky_tool`, you can
access Observatory by navigating your web browser to [http://localhost:8181/](http://localhost:8181/).

Building a standalone APK
-------------------------

Although it is possible to build a standalone APK containing your application,
doing so right now is difficult. If you're feeling brave, you can see how we
build the `Stocks.apk` in
[examples/stocks](https://github.com/flutter/engine/tree/master/examples/stocks).
Eventually we plan to make this much easier and support platforms other than
Android, but that work still in progress.<|MERGE_RESOLUTION|>--- conflicted
+++ resolved
@@ -22,12 +22,8 @@
 ```yaml
 name: your_app_name
 dependencies:
-<<<<<<< HEAD
-  sky: any
+  flutter: any
 dev_dependencies:
-=======
-  flutter: any
->>>>>>> 29520de3
   sky_tools: any
 ```
 
@@ -41,7 +37,7 @@
 `lib/main.dart`:
 
 ```dart
-import 'package:flutter/materal.dart';
+import 'package:flutter/material.dart';
 void main() => runApp(new Center(child: new Text('Hello, world!')));
 ```
 
