--- conflicted
+++ resolved
@@ -8,10 +8,6 @@
   {
     "name": "Material components",
     "description": "Visual, behavioral, and motion-rich widgets implementing the Material 3 design specification.",
-<<<<<<< HEAD
-    "pagecontent": "<br />Material 3 is the default Flutter interface as of Flutter 3.16. To learn more about this transition, check out <a href=\"https://m3.material.io/develop/flutter\">Flutter support for Material 3</a>.Eventually, Material 2 will be deprecated, but in the short term, you can opt out of Material 3 by setting the <a href=\"https://api.flutter.dev/flutter/material/ThemeData/useMaterial3.html\"><code>useMaterial3</code></a> flag to <code>false</code> in your theme.<br /><br />To migrate your widgets to Material 3, check out the <a href=\"/release/breaking-changes/material-3-migration\">migration guide.</a><br /><br />To catch these widgets in action, check out our live Material 3 <a href=\"https://flutter.github.io/samples/web/material_3_demo\" target=\"_blank\" rel=\"noopener noreferrer\">demo app</a>.<br /><br />You can still check out our legacy <a href=\"/ui/widgets/material2\">Material 2 widgets</a> over at their catalog page.",
-=======
->>>>>>> bac7bfe0
     "subcategories": [
       {
         "name": "Actions",
@@ -44,12 +40,7 @@
   },
   {
     "name": "Material 2 components",
-<<<<<<< HEAD
-    "description": "Widgets implementing the Material 2 Design guidelines.",
-    "pagecontent": "Material 3 (M3), the latest version of Material Design, is Flutter's default as of Flutter 3.16. Material 2 will eventually be deprecated. Check out the <a href=\"/ui/widgets/material/\">M3 widget catalog</a>.",
-=======
     "description": "Widgets implementing the Material 2 design guidelines.",
->>>>>>> bac7bfe0
     "subcategories": [
       {
         "name": "App structure and navigation"
