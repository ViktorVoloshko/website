function setupTheme() {
  const themeSwitcher = document.getElementById('theme-switcher');

  if (themeSwitcher) {
    themeSwitcher.addEventListener('click', (_) => {
      if (document.body.classList.contains('dark-mode')) {
        document.body.classList.remove('dark-mode');
        document.body.classList.add('light-mode');
      } else {
        document.body.classList.remove('light-mode');
        document.body.classList.add('dark-mode');
      }
    });
  }
}

document.addEventListener("DOMContentLoaded", function(_) {
  setupTheme();
  initCookieNotice();
  setupCopyButtons();

  setupSearch();
  setupTabs();
});

/**
 * Get the user's current operating system, or
 * `null` if not of one "macos", "windows", "linux", or "chromeos".
 *
 * @returns {'macos'|'linux'|'windows'|'chromeos'|null}
 */
function getOS() {
  const userAgent = window.navigator.userAgent;
  if (userAgent.indexOf('Mac') !== -1) {
    // macOS or iPhone
    return 'macos';
  }

  if (userAgent.indexOf('Win') !== -1) {
    // Windows
    return 'windows';
  }

  if ((userAgent.indexOf('Linux') !== -1 || userAgent.indexOf("X11") !== -1)
    && userAgent.indexOf('Android') === -1) {
    // Linux, but not Android
    return 'linux';
  }

  if (userAgent.indexOf('CrOS') !== -1) {
    // ChromeOS
    return 'chromeos';
  }

  // Anything else
  return null;
}

/**
 * Activate the cookie notice footer.
 */
function initCookieNotice() {
  const notice = document.getElementById('cookie-notice');
  const agreeBtn = document.getElementById('cookie-consent');
  const cookieKey = 'cookie-consent';
  const cookieConsentValue = 'true'
  const activeClass = 'show';

  if (Cookies.get(cookieKey) === cookieConsentValue) {
    return;
  }

  notice.classList.add(activeClass);

  agreeBtn.addEventListener('click', (e) => {
    e.preventDefault();
    Cookies.set(cookieKey, cookieConsentValue, { sameSite: 'strict', expires: 90 });
    notice.classList.remove(activeClass);
  });
}

<<<<<<< HEAD
=======
function setupInlineToc() {
  // Set up the inline TOC's ability to expand and collapse.
  const toggle = document.querySelectorAll('.site-toc--inline__toggle');
  toggle.forEach(function (toggle) {
    toggle.addEventListener('click', (_) => {
      const inlineToc = document.getElementById('site-toc--inline');
      if (inlineToc) {
        inlineToc.classList.toggle('toc-collapsed');
      }
    });
  });
}

>>>>>>> a3bebefe
// A pattern to remove terminal command markers when copying code blocks.
const terminalReplacementPattern = /^(\s*\$\s*)|(C:\\(.*)>\s*)/gm;

function setupCopyButtons() {
  if (!navigator.clipboard) {
    return;
  }

  const codeBlocks =
      document.querySelectorAll('.code-block-body');

  codeBlocks.forEach(codeBlock => {
    if (codeBlock.querySelector('pre')) {
      const copyButton = document.createElement('button');
      const innerIcon = document.createElement('span');

      copyButton.classList.add('code-copy-button');
      copyButton.title = 'Copy to clipboard';

      innerIcon.textContent = 'content_copy';
      innerIcon.ariaHidden = 'true';
      innerIcon.classList.add('material-symbols');

      copyButton.addEventListener('click', async (e) => {
        const codeBlockBody = e.currentTarget.parentElement;
        if (codeBlockBody) {
          const codePre = codeBlock.querySelector('pre');
          if (codePre) {
            const contentToCopy = codePre.textContent
                .replace(terminalReplacementPattern, '');
            if (contentToCopy && contentToCopy.length !== 0) {
              await navigator.clipboard.writeText(contentToCopy);
            }
            e.preventDefault();
          }
        }
      });

      copyButton.appendChild(innerIcon);
      codeBlock.appendChild(copyButton);
    }
  });
}<|MERGE_RESOLUTION|>--- conflicted
+++ resolved
@@ -19,9 +19,23 @@
   initCookieNotice();
   setupCopyButtons();
 
-  setupSearch();
+  //setupSearch();
   setupTabs();
+  setupInlineToc();
 });
+
+function setupInlineToc() {
+  // Set up the inline TOC's ability to expand and collapse.
+  const toggle = document.querySelectorAll('.site-toc--inline__toggle');
+  toggle.forEach(function (toggle) {
+    toggle.addEventListener('click', (_) => {
+      const inlineToc = document.getElementById('site-toc--inline');
+      if (inlineToc) {
+        inlineToc.classList.toggle('toc-collapsed');
+      }
+    });
+  });
+}
 
 /**
  * Get the user's current operating system, or
@@ -79,22 +93,6 @@
   });
 }
 
-<<<<<<< HEAD
-=======
-function setupInlineToc() {
-  // Set up the inline TOC's ability to expand and collapse.
-  const toggle = document.querySelectorAll('.site-toc--inline__toggle');
-  toggle.forEach(function (toggle) {
-    toggle.addEventListener('click', (_) => {
-      const inlineToc = document.getElementById('site-toc--inline');
-      if (inlineToc) {
-        inlineToc.classList.toggle('toc-collapsed');
-      }
-    });
-  });
-}
-
->>>>>>> a3bebefe
 // A pattern to remove terminal command markers when copying code blocks.
 const terminalReplacementPattern = /^(\s*\$\s*)|(C:\\(.*)>\s*)/gm;
 
