---
title: Flutter documentation
short-title: Docs
description: Get started with Flutter. Widgets, examples, updates, and API docs to help you write your first Flutter app.
---

<<<<<<< HEAD
<div class="card-deck">
{% for card in docs_cards -%}
  <a class="card" href="{{card.url}}">
    <div class="card-body">
      <header class="card-title">{{card.name}}</header>
      <p class="card-text">{{card.description}}</p>
    </div>
  </a>
=======
<div class="card-grid">
{% for card in docs_cards -%}
    <a class="card" href="{{card.url}}">
      <div class="card-body">
        <header class="card-title">{{card.name}}</header>
        <p class="card-text">{{card.description}}</p>
      </div>
    </a>
>>>>>>> a3bebefe
{% endfor %}
</div>

**To see changes to the site since our last release,
see [What's new][].**

[What's new]: /release/whats-new

## New to Flutter?

Once you've gone through [Get started][],
including [Write your first Flutter app][],
here are some next steps.

[Write your first Flutter app]: /get-started/codelab

### Docs

Coming from another platform? Check out Flutter for:
[Android][], [SwiftUI][], [UIKit][], [React Native][], and
[Xamarin.Forms][] developers.

[Building layouts][]
: Learn how to create layouts in Flutter,
  where everything is a widget.

[Understanding constraints][]
: Once you understand that "Constraints
  flow down. Sizes flow up. Parents set
  positions", then you are well on your
  way to understanding Flutter's layout model.

[Adding interactivity to your Flutter app][interactivity]
: Learn how to add a stateful widget to your app.

[FAQ][]
: Get the answers to frequently asked questions.

[Android]: /get-started/flutter-for/android-devs
[Building layouts]: /ui/layout
[FAQ]: /resources/faq
[Get started]: /get-started/install
[interactivity]: /ui/interactivity
[SwiftUI]: /get-started/flutter-for/swiftui-devs
[UIKit]: /get-started/flutter-for/uikit-devs
[React Native]: /get-started/flutter-for/react-native-devs
[Understanding constraints]: /ui/layout/constraints
[Xamarin.Forms]: /get-started/flutter-for/xamarin-forms-devs

### Videos

Check out the Introducing Flutter series.
Learn Flutter basics like
[how do I make my first Flutter app?][first-app]
In Flutter, "everything is a widget"!
Learn more about `Stateless` and `Stateful`
widgets in [What is State?][]

<<<<<<< HEAD
<div class="card-deck card-video-deck">
    <div class="video-card">
        <div class="card-body">
            <iframe src="{{site.yt.embed}}/xWV71C2kp38" title="Create your first Flutter app" {{site.yt.set}}></iframe>
=======
<div class="card-grid">
    <div class="card">
        <div class="card-body">
            {% ytEmbed 'xWV71C2kp38', 'Create your first Flutter app', true, true %}
>>>>>>> a3bebefe
        </div>
    </div>
    <div class="card">
        <div class="card-body">
<<<<<<< HEAD
            <iframe src="{{site.yt.embed}}/QlwiL_yLh6E" title="What is state?" {{site.yt.set}}></iframe>
=======
            {% ytEmbed 'QlwiL_yLh6E', 'What is state?', true, true %}
>>>>>>> a3bebefe
        </div>
    </div>
</div>

[first-app]: {{site.yt.watch}}?v=xWV71C2kp38
[What is State?]: {{site.yt.watch}}?v=QlwiL_yLh6E

<<<<<<< HEAD
<div class="video-wrapper">
  <span class="video-intro">Only have 60 seconds? Learn how to build and deploy a Flutter App!</span>
  <iframe width="560" height="315" src="{{site.yt.embed}}/ZnufaryH43s" title="Learn how to build and deploy a Flutter app in 60 seconds" {{site.yt.set}}></iframe>
</div>
=======
{% videoWrapper 'Only have 60 seconds? Learn how to build and deploy a Flutter App!' %}
{% ytEmbed 'ZnufaryH43s', 'How to build and deploy a Flutter app in 60 seconds!', true %}
{% endvideoWrapper %}
>>>>>>> a3bebefe

## Want to skill up?

Dive deeper into how Flutter works under the hood!
Learn [why you write standalone widgets instead of
using helper methods][standalone-widgets] or
[what is "BuildContext" and how is it used][buildcontext]?

<<<<<<< HEAD
<div class="card-deck card-video-deck">
    <div class="video-card">
        <div class="card-body">
            <iframe src="{{site.yt.embed}}/IOyq-eTRhvo" title="Learn the difference between Widgets and Helper Methods" {{site.yt.set}}></iframe>
=======
<div class="card-grid">
    <div class="card">
        <div class="card-body">
            {% ytEmbed 'IOyq-eTRhvo', 'Widgets vs helper methods | Decoding Flutter', true, true %}
>>>>>>> a3bebefe
        </div>
    </div>
    <div class="card">
        <div class="card-body">
<<<<<<< HEAD
            <iframe src="{{site.yt.embed}}/rIaaH87z1-g" title="Learn how to demystify BuildContext" {{site.yt.set}}></iframe>
=======
            {% ytEmbed 'rIaaH87z1-g', 'BuildContext?! | Decoding Flutter', true, true %}
>>>>>>> a3bebefe
        </div>
    </div>
</div>

[standalone-widgets]: {{site.yt.watch}}?v=IOyq-eTRhvo
[buildcontext]: {{site.yt.watch}}?v=rIaaH87z1-g

To learn about all of the Flutter video series,
see our [videos][] page.

We release new videos almost every week on the Flutter YouTube channel:

<a class="btn btn-primary" target="_blank" href="https://www.youtube.com/@flutterdev">Explore more Flutter videos</a>

[videos]: /resources/videos<|MERGE_RESOLUTION|>--- conflicted
+++ resolved
@@ -4,16 +4,6 @@
 description: Get started with Flutter. Widgets, examples, updates, and API docs to help you write your first Flutter app.
 ---
 
-<<<<<<< HEAD
-<div class="card-deck">
-{% for card in docs_cards -%}
-  <a class="card" href="{{card.url}}">
-    <div class="card-body">
-      <header class="card-title">{{card.name}}</header>
-      <p class="card-text">{{card.description}}</p>
-    </div>
-  </a>
-=======
 <div class="card-grid">
 {% for card in docs_cards -%}
     <a class="card" href="{{card.url}}">
@@ -22,7 +12,6 @@
         <p class="card-text">{{card.description}}</p>
       </div>
     </a>
->>>>>>> a3bebefe
 {% endfor %}
 </div>
 
@@ -81,26 +70,15 @@
 Learn more about `Stateless` and `Stateful`
 widgets in [What is State?][]
 
-<<<<<<< HEAD
-<div class="card-deck card-video-deck">
-    <div class="video-card">
-        <div class="card-body">
-            <iframe src="{{site.yt.embed}}/xWV71C2kp38" title="Create your first Flutter app" {{site.yt.set}}></iframe>
-=======
 <div class="card-grid">
     <div class="card">
         <div class="card-body">
             {% ytEmbed 'xWV71C2kp38', 'Create your first Flutter app', true, true %}
->>>>>>> a3bebefe
         </div>
     </div>
     <div class="card">
         <div class="card-body">
-<<<<<<< HEAD
-            <iframe src="{{site.yt.embed}}/QlwiL_yLh6E" title="What is state?" {{site.yt.set}}></iframe>
-=======
             {% ytEmbed 'QlwiL_yLh6E', 'What is state?', true, true %}
->>>>>>> a3bebefe
         </div>
     </div>
 </div>
@@ -108,16 +86,9 @@
 [first-app]: {{site.yt.watch}}?v=xWV71C2kp38
 [What is State?]: {{site.yt.watch}}?v=QlwiL_yLh6E
 
-<<<<<<< HEAD
-<div class="video-wrapper">
-  <span class="video-intro">Only have 60 seconds? Learn how to build and deploy a Flutter App!</span>
-  <iframe width="560" height="315" src="{{site.yt.embed}}/ZnufaryH43s" title="Learn how to build and deploy a Flutter app in 60 seconds" {{site.yt.set}}></iframe>
-</div>
-=======
 {% videoWrapper 'Only have 60 seconds? Learn how to build and deploy a Flutter App!' %}
 {% ytEmbed 'ZnufaryH43s', 'How to build and deploy a Flutter app in 60 seconds!', true %}
 {% endvideoWrapper %}
->>>>>>> a3bebefe
 
 ## Want to skill up?
 
@@ -126,26 +97,15 @@
 using helper methods][standalone-widgets] or
 [what is "BuildContext" and how is it used][buildcontext]?
 
-<<<<<<< HEAD
-<div class="card-deck card-video-deck">
-    <div class="video-card">
-        <div class="card-body">
-            <iframe src="{{site.yt.embed}}/IOyq-eTRhvo" title="Learn the difference between Widgets and Helper Methods" {{site.yt.set}}></iframe>
-=======
 <div class="card-grid">
     <div class="card">
         <div class="card-body">
             {% ytEmbed 'IOyq-eTRhvo', 'Widgets vs helper methods | Decoding Flutter', true, true %}
->>>>>>> a3bebefe
         </div>
     </div>
     <div class="card">
         <div class="card-body">
-<<<<<<< HEAD
-            <iframe src="{{site.yt.embed}}/rIaaH87z1-g" title="Learn how to demystify BuildContext" {{site.yt.set}}></iframe>
-=======
             {% ytEmbed 'rIaaH87z1-g', 'BuildContext?! | Decoding Flutter', true, true %}
->>>>>>> a3bebefe
         </div>
     </div>
 </div>
