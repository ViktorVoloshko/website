--- conflicted
+++ resolved
@@ -9,24 +9,19 @@
 platform, and interactive widgets. In addition to browsing widgets by category,
 you can also see all the widgets in the [widget index][].
 
-<<<<<<< HEAD
-<div class="card-deck">
-{% assign categories = catalog.index | sort: 'name' -%}
-{% for section in categories %}
-    {%- if section.name != "Material 2 components" -%}
-        <a class="card" href="{{page.url}}{{section.id}}">
-=======
 <div class="card-grid">
 {% assign categories = catalog.index | sort: 'name' -%}
 {% for section in categories %}
     {%- if section.name != "Material 2 components" -%}
         <div class="card">
->>>>>>> a3bebefe
             <div class="card-body">
-                <header class="card-title">{{section.name}}</header>
+                <a href="{{page.url}}{{section.id}}"><header class="card-title">{{section.name}}</header></a>
                 <p class="card-text">{{section.description}}</p>
             </div>
-        </a>
+            <div class="card-footer card-footer--transparent">
+                <a href="{{page.url}}{{section.id}}" aria-label="Navigate to the {{section.name}} widgets catalog">Visit</a>
+            </div>
+        </div>
     {% endif -%}
 {% endfor %}
 </div>
@@ -36,62 +31,35 @@
 100+ short, 1-minute explainer videos to
 help you quickly get started with Flutter widgets.
 
-<<<<<<< HEAD
-<div class="card-deck card-video-deck">
-    <div class="video-card">
-        <div class="card-body">
-            <iframe src="{{site.yt.embed}}/1z6YP7YmvwA" title="Learn about the TextStyle Flutter Widget" {{site.yt.set}}></iframe>
-=======
 <div class="card-grid wide">
     <div class="card">
         <div class="card-body">
             {% ytEmbed '1z6YP7YmvwA', 'TextStyle - Flutter widget of the week', true, true %}
->>>>>>> a3bebefe
         </div>
     </div>
     <div class="card">
         <div class="card-body">
-<<<<<<< HEAD
-            <iframe src="{{site.yt.embed}}/VdkRy3yZiPo" title="Learn about the flutter_rating_bar Flutter Package" {{site.yt.set}}></iframe>
-=======
             {% ytEmbed 'VdkRy3yZiPo', 'flutter_rating_bar - Flutter package of the week', true, true %}
->>>>>>> a3bebefe
         </div>
     </div>
     <div class="card">
         <div class="card-body">
-<<<<<<< HEAD
-            <iframe src="{{site.yt.embed}}/gYNTcgZVcWw" title="Learn about the LinearGradient Flutter Widget" {{site.yt.set}}></iframe>
-=======
             {% ytEmbed 'VdkRy3yZiPo', 'LinearGradient - Flutter widget of the week', true, true %}
->>>>>>> a3bebefe
         </div>
     </div>
     <div class="card">
         <div class="card-body">
-<<<<<<< HEAD
-            <iframe src="{{site.yt.embed}}/-Nny8kzW380" title="Learn about the AutoComplete Flutter Widget" {{site.yt.set}}></iframe>
-=======
             {% ytEmbed '-Nny8kzW380', 'AutoComplete - Flutter widget of the week', true, true %}
->>>>>>> a3bebefe
         </div>
     </div>
     <div class="card">
         <div class="card-body">
-<<<<<<< HEAD
-            <iframe src="{{site.yt.embed}}/y9xchtVTtqQ" title="Learn about the NavigationRail Flutter Widget" {{site.yt.set}}></iframe>
-=======
             {% ytEmbed 'y9xchtVTtqQ', 'NavigationRail - Flutter widget of the week', true, true %}
->>>>>>> a3bebefe
         </div>
     </div>
     <div class="card">
         <div class="card-body">
-<<<<<<< HEAD
-            <iframe src="{{site.yt.embed}}/qjA0JFiPMnQ" title="Learn about the mason Flutter Package" {{site.yt.set}}></iframe>
-=======
             {% ytEmbed 'qjA0JFiPMnQ', 'mason - Flutter package of the week', true, true %}
->>>>>>> a3bebefe
         </div>
     </div>
 </div>
