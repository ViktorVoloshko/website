---
title: Widget catalog
description: A catalog of some of Flutter's rich set of widgets.
short-title: Widgets
toc: false
---

Create beautiful apps faster with Flutter's collection of visual, structural,
platform, and interactive widgets. In addition to browsing widgets by category,
you can also see all the widgets in the [widget index][].

## Design systems

Flutter ships with two design systems as part of the SDK.
You can find many more designs systems created by the Flutter community
on [pub.dev]({{site.pub}}), the package repository for Dart and Flutter.

<div class="card-grid">
{% assign categories = catalog.index | sort: 'name' -%}
{% for section in categories %}
    {%- if section.name == "Cupertino" or section.name == "Material components" -%}
        <div class="card">
            <div class="card-body">
                <a href="{{page.url}}{{section.id}}"><header class="card-title">{{section.name}}</header></a>
                <p class="card-text">{{section.description}}</p>
            </div>
            <div class="card-footer card-footer--transparent">
                <a href="{{page.url}}{{section.id}}" aria-label="Navigate to the {{section.name}} widgets catalog">Visit</a>
            </div>
        </div>
    {% endif -%}
{% endfor %}
</div>

## Base widgets

Base widgets support a range of common rendering options
like input, layout, and text.

<div class="card-grid">
{% assign categories = catalog.index | sort: 'name' -%}
{% for section in categories %}
<<<<<<< HEAD
    {%- if section.name != "Material 2 components" -%}
        <a class="card" href="{{page.url}}{{section.id}}">
=======
    {%- if section.name != "Cupertino" and section.name != "Material components" and section.name != "Material 2 components" -%}
        <div class="card">
>>>>>>> 0fd20aa9
            <div class="card-body">
                <header class="card-title">{{section.name}}</header>
                <p class="card-text">{{section.description}}</p>
            </div>
        </a>
    {% endif -%}
{% endfor %}
</div>

## Widget of the Week

100+ short, 1-minute explainer videos to
help you quickly get started with Flutter widgets.

<div class="card-grid wide">
    <div class="card">
        <div class="card-body">
            {% ytEmbed '1z6YP7YmvwA', 'TextStyle - Flutter widget of the week', true, true %}
        </div>
    </div>
    <div class="card">
        <div class="card-body">
            {% ytEmbed 'VdkRy3yZiPo', 'flutter_rating_bar - Flutter package of the week', true, true %}
        </div>
    </div>
    <div class="card">
        <div class="card-body">
            {% ytEmbed 'VdkRy3yZiPo', 'LinearGradient - Flutter widget of the week', true, true %}
        </div>
    </div>
    <div class="card">
        <div class="card-body">
            {% ytEmbed '-Nny8kzW380', 'AutoComplete - Flutter widget of the week', true, true %}
        </div>
    </div>
    <div class="card">
        <div class="card-body">
            {% ytEmbed 'y9xchtVTtqQ', 'NavigationRail - Flutter widget of the week', true, true %}
        </div>
    </div>
    <div class="card">
        <div class="card-body">
            {% ytEmbed 'qjA0JFiPMnQ', 'mason - Flutter package of the week', true, true %}
        </div>
    </div>
</div>

<a class="btn btn-primary full-width" target="_blank" href="{{site.yt.playlist}}PLjxrf2q8roU23XGwz3Km7sQZFTdB996iG">Watch more widget of the week videos</a>

[widget index]: /reference/widgets<|MERGE_RESOLUTION|>--- conflicted
+++ resolved
@@ -19,15 +19,12 @@
 {% assign categories = catalog.index | sort: 'name' -%}
 {% for section in categories %}
     {%- if section.name == "Cupertino" or section.name == "Material components" -%}
-        <div class="card">
+        <a class="card" href="{{page.url}}{{section.id}}">
             <div class="card-body">
-                <a href="{{page.url}}{{section.id}}"><header class="card-title">{{section.name}}</header></a>
+                <header class="card-title">{{section.name}}</header>
                 <p class="card-text">{{section.description}}</p>
             </div>
-            <div class="card-footer card-footer--transparent">
-                <a href="{{page.url}}{{section.id}}" aria-label="Navigate to the {{section.name}} widgets catalog">Visit</a>
-            </div>
-        </div>
+        </a>
     {% endif -%}
 {% endfor %}
 </div>
@@ -40,13 +37,8 @@
 <div class="card-grid">
 {% assign categories = catalog.index | sort: 'name' -%}
 {% for section in categories %}
-<<<<<<< HEAD
-    {%- if section.name != "Material 2 components" -%}
+    {%- if section.name != "Cupertino" and section.name != "Material components" and section.name != "Material 2 components" -%}
         <a class="card" href="{{page.url}}{{section.id}}">
-=======
-    {%- if section.name != "Cupertino" and section.name != "Material components" and section.name != "Material 2 components" -%}
-        <div class="card">
->>>>>>> 0fd20aa9
             <div class="card-body">
                 <header class="card-title">{{section.name}}</header>
                 <p class="card-text">{{section.description}}</p>
